--- conflicted
+++ resolved
@@ -5,12 +5,9 @@
   ],
   "jsRules": {},
   "rules": {
-<<<<<<< HEAD
     "max-classes-per-file": false,
     "interface-name": false,
-=======
     "no-console": [false],
->>>>>>> 594bd0c7
     "arrow-parens": false,
     "member-ordering": false,
     "ordered-imports": false,
